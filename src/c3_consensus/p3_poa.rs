//! Proof of Work is very energy intensive but is decentralized. Dictator is energy cheap, but
//! is completely centralized. Let's achieve a middle ground by choosing a set of authorities
//! who can sign blocks as opposed to a single dictator. This arrangement is typically known as
//! Proof of Authority.
//!
//! In public blockchains, Proof of Authority is often moved even further toward the decentralized
//! and permissionless end of the spectrum by electing the authorities on-chain through an economic
//! game in which users stake tokens. In such a configuration it is often known as "Proof of Stake".
//! Even when using the Proof of Stake configuration, the underlying consensus logic is identical to
//! the proof of authority we are writing here.

use super::{Consensus, ConsensusAuthority, Header};

/// A Proof of Authority consensus engine. If any of the authorities have signed the block, it is valid.
struct SimplePoa {
    pub authorities: Vec<ConsensusAuthority>,
}

impl Consensus for SimplePoa {
    type Digest = ConsensusAuthority;

    fn validate(&self, _parent_digest: &Self::Digest, header: &Header<Self::Digest>) -> bool {
        self.authorities.contains(&header.consensus_digest)
    }

    fn seal(
        &self,
<<<<<<< HEAD
        _parent_digest: &Self::Digest,
=======
        parent_digest: &Self::Digest,
>>>>>>> 7d66191c
        partial_header: Header<()>,
    ) -> Option<Header<Self::Digest>> {
        // We can sign by any authority, so for simplicity, we just choose the first one in the list.
        // For the first time, we an engine that may not be able to produce a valid block.
        // If there are no authorities in the list, we have to return None.
        let Some(&signer) = self.authorities.get(0) else {
            return None;
        };

        Some(Header::<Self::Digest> {
            parent: partial_header.parent,
            height: partial_header.height,
            state_root: partial_header.state_root,
            extrinsics_root: partial_header.extrinsics_root,
            consensus_digest: signer,
        })
    }
}

/// A Proof of Authority consensus engine. Only one authority is valid at each block height.
/// As ever, the genesis block does not require a seal. After that the authorities take turns
/// in order.
struct PoaRoundRobinByHeight {
    authorities: Vec<ConsensusAuthority>,
}

impl Consensus for PoaRoundRobinByHeight {
    type Digest = ConsensusAuthority;

    fn validate(&self, _parent_digest: &Self::Digest, header: &Header<Self::Digest>) -> bool {
        // First make sure there are actually some authorities
        if self.authorities.is_empty() {
            return false;
        }

        // Calculate the proper authority
        let authority_index = header.height as usize % self.authorities.len();
        let proper_authority = self.authorities[authority_index];
        
        // Make sure the proper authority signed
        header.consensus_digest == proper_authority
    }

    fn seal(
        &self,
        _parent_digest: &Self::Digest,
        partial_header: Header<()>,
    ) -> Option<Header<Self::Digest>> {
        // First make sure there are actually some authorities
        if self.authorities.is_empty() {
            return None;
        }

        // Calculate the proper authority
        let authority_index = partial_header.height as usize % self.authorities.len();
        let proper_authority = self.authorities[authority_index];
        
        // Sign as the proper authority
        Some(Header::<Self::Digest> {
            parent: partial_header.parent,
            height: partial_header.height,
            state_root: partial_header.state_root,
            extrinsics_root: partial_header.extrinsics_root,
            consensus_digest: proper_authority,
        })
    }
}

/// Both of the previous PoA schemes have the weakness that a single dishonest authority can corrupt the chain.
/// * When allowing any authority to sign, the single corrupt authority can sign blocks with invalid transitions
///   with no way to throttle them.
/// * When using the round robin by height, their is throttling, but the dishonest authority can stop block production
///   entirely by refusing to ever sign a block at their height.
///
/// A common PoA scheme that works around these weaknesses is to divide time into slots, and then do a round robin
/// by slot instead of by height
struct PoaRoundRobinBySlot {
    authorities: Vec<ConsensusAuthority>,
}

/// A digest used for PoaRoundRobinBySlot. The digest contains the slot number as well as the signature.
/// In addition to checking that the right signer has signed for the slot, you must check that the slot is
/// always strictly increasing. But remember that slots may be skipped.
#[derive(Hash, Debug, PartialEq, Eq, Clone, Copy)]
struct SlotDigest {
    slot: u64,
    signature: ConsensusAuthority,
}

impl Consensus for PoaRoundRobinBySlot {
    type Digest = SlotDigest;

    fn validate(&self, parent_digest: &Self::Digest, header: &Header<Self::Digest>) -> bool {
        todo!("Exercise 5")
    }

    fn seal(
        &self,
        parent_digest: &Self::Digest,
        partial_header: Header<()>,
    ) -> Option<Header<Self::Digest>> {
        todo!("Exercise 6")
    }
}<|MERGE_RESOLUTION|>--- conflicted
+++ resolved
@@ -25,11 +25,7 @@
 
     fn seal(
         &self,
-<<<<<<< HEAD
         _parent_digest: &Self::Digest,
-=======
-        parent_digest: &Self::Digest,
->>>>>>> 7d66191c
         partial_header: Header<()>,
     ) -> Option<Header<Self::Digest>> {
         // We can sign by any authority, so for simplicity, we just choose the first one in the list.
@@ -68,7 +64,7 @@
         // Calculate the proper authority
         let authority_index = header.height as usize % self.authorities.len();
         let proper_authority = self.authorities[authority_index];
-        
+
         // Make sure the proper authority signed
         header.consensus_digest == proper_authority
     }
@@ -86,7 +82,7 @@
         // Calculate the proper authority
         let authority_index = partial_header.height as usize % self.authorities.len();
         let proper_authority = self.authorities[authority_index];
-        
+
         // Sign as the proper authority
         Some(Header::<Self::Digest> {
             parent: partial_header.parent,
